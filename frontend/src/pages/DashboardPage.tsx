--- conflicted
+++ resolved
@@ -1,4 +1,3 @@
-<<<<<<< HEAD
 import { useEffect } from 'react';
 import { useNavigate, Routes, Route } from 'react-router-dom';
 import Dashboard from '../components/Dashboard/Dashboard';
@@ -29,7 +28,4 @@
       <Route path="cart" element={<Cart />} />
     </Routes>
   );
-}
-=======
-// Content of DashboardPage.tsx
->>>>>>> 3924d006
+}